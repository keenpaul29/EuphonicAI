--- conflicted
+++ resolved
@@ -1,72 +1,70 @@
-# EuphonicAI: Emotional Music Companion 🎵🧠
-
-## Overview
-EuphonicAI is an innovative music recommendation platform that curates personalized playlists based on your current emotional state. By leveraging cutting-edge machine learning and multi-modal mood detection, we provide a unique, emotionally intelligent music experience.
-
-## 🌟 Key Features
-- **Mood Detection**
-  - Facial Expression Analysis
-  - Text Sentiment Analysis
-- **Personalized Music Recommendations**
-- **Spotify Integration**
-- **User Authentication**
-
-## 🛠 Tech Stack
-- **Frontend**: Next.js 15, React, TypeScript, Tailwind CSS
-- **Backend**: FastAPI, Python
-- **Machine Learning**: DeepFace, TensorFlow
-- **Authentication**: JWT
-- **External APIs**: Spotify API
-
-## 📦 Prerequisites
-- Node.js 18+
-- Python 3.11+
-- Spotify Developer Account
-- OpenAI API Key (optional)
-
-## 🚀 Quick Start
-
-### Backend Setup
-```bash
-cd backend
-python -m venv venv
-source venv/bin/activate  # On Windows: venv\Scripts\activate
-pip install -r requirements.txt
-uvicorn src.main:app --reload --host 0.0.0.0 --port 8000
-```
-
-#### Frontend Setup
-```bash
-cd frontend
-npm install
-npm run dev
-```
-
-### Connecting Frontend to Backend
-The frontend is configured to connect to the backend at `http://localhost:8000` by default. You can change this by setting the `NEXT_PUBLIC_API_BASE_URL` environment variable in the frontend's `.env.local` file.
-
-## 🔐 Environment Variables
-Create `.env` files in both `frontend` and `backend` directories with:
-- `SPOTIFY_CLIENT_ID`
-- `SPOTIFY_CLIENT_SECRET`
-- `JWT_SECRET`
-
-## 🤝 Contributing
-1. Fork the repository
-2. Create your feature branch
-3. Commit your changes
-4. Push to the branch
-5. Create a Pull Request
-
-## 📄 License
-MIT License
-
-## 🎨 Created by
-<<<<<<< HEAD
-Puspal Paul - https://www.linkedin.com/in/puspal-paul
-🎧 Music is the universal language that brings us together. 
-
-=======
-Puspal - ![LinkedIn](https://www.linkedin.com/in/puspal-paul/) 🎧
-
->>>>>>> 9aead210
+# EuphonicAI: Emotional Music Companion 🎵🧠
+
+## Overview
+EuphonicAI is an innovative music recommendation platform that curates personalized playlists based on your current emotional state. By leveraging cutting-edge machine learning and multi-modal mood detection, we provide a unique, emotionally intelligent music experience.
+
+## 🌟 Key Features
+- **Mood Detection**
+  - Facial Expression Analysis
+  - Text Sentiment Analysis
+- **Personalized Music Recommendations**
+- **Spotify Integration**
+- **User Authentication**
+
+## 🛠 Tech Stack
+- **Frontend**: Next.js 15, React, TypeScript, Tailwind CSS
+- **Backend**: FastAPI, Python
+- **Machine Learning**: DeepFace, TensorFlow
+- **Authentication**: JWT
+- **External APIs**: Spotify API
+
+## 📦 Prerequisites
+- Node.js 18+
+- Python 3.11+
+- Spotify Developer Account
+- OpenAI API Key (optional)
+
+## 🚀 Quick Start
+
+### Backend Setup
+```bash
+cd backend
+python -m venv venv
+source venv/bin/activate  # On Windows: venv\Scripts\activate
+pip install -r requirements.txt
+uvicorn src.main:app --reload --host 0.0.0.0 --port 8000
+```
+
+#### Frontend Setup
+```bash
+cd frontend
+npm install
+npm run dev
+```
+
+### Connecting Frontend to Backend
+The frontend is configured to connect to the backend at `http://localhost:8000` by default. You can change this by setting the `NEXT_PUBLIC_API_BASE_URL` environment variable in the frontend's `.env.local` file.
+
+## 🔐 Environment Variables
+Create `.env` files in both `frontend` and `backend` directories with:
+- `SPOTIFY_CLIENT_ID`
+- `SPOTIFY_CLIENT_SECRET`
+- `JWT_SECRET`
+
+## 🤝 Contributing
+1. Fork the repository
+2. Create your feature branch
+3. Commit your changes
+4. Push to the branch
+5. Create a Pull Request
+
+## 📄 License
+MIT License
+
+## 🎨 Created by
+
+Puspal Paul - https://www.linkedin.com/in/puspal-paul
+🎧 Music is the universal language that brings us together. 
+🎶 Enjoy the rhythm of code and creativity!
+
+